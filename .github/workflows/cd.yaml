name: Build & Push Docker Image

on:
  workflow_run:
    workflows:
      - "Build & Test"
    types:
      - completed
    branches:
      - main
      - pr-check-version

env:
  REGISTRY: ghcr.io
  IMAGE_NAME: anthonydickson/budgeteur


jobs:
  get-app-version:
    name: Get App Version
    runs-on: ubuntu-latest
    if: ${{ github.event.workflow_run.conclusion == 'success' }}

    outputs:
      semver: ${{ steps.version.outputs.semver }}
    
    steps:
      - name: Checkout Repository
        uses: actions/checkout@v4

      - name: Set up Python
        uses: actions/setup-python@v2
        with:
          python-version: 3.12

      - name: Read Version from Cargo.toml
        id: version
        run: |
          VERSION=$(python -c 'import tomllib; f = open("Cargo.toml", "rb"); print(tomllib.load(f)["package"]["version"])')
          echo "semver=${VERSION}" >> "${GITHUB_OUTPUT}"
          echo "${VERSION}"

                    
  build-and-push-image:
    name: Build and Push Docker Image
    runs-on: ubuntu-latest
    needs: get-app-version

    permissions:
      contents: read
      packages: write
      attestations: write
      id-token: write
      
    steps:
      - name: Checkout Repository
        uses: actions/checkout@v4
        with:
          # Fetch previous commit as well so we can check which files have changed.
          # This assumes you are squashing commits when merging into main
          fetch-depth: 2 

      - name: Log in to the Container Registry
        uses: docker/login-action@v3
        with:
          registry: ${{ env.REGISTRY }}
          username: ${{ github.actor }}
          password: ${{ secrets.GITHUB_TOKEN }}

      - name: Check if tag exists
        id: tag-check
        run: |
          # Exits with code 1 if source has changed, 0 if no changes
          ./scripts/check_source_changed.sh

          if [[ $? -eq 0 ]]; then
            echo "Did not detect any changes to the source code."
            echo "Skipping Docker build and push."
            echo "skip=true" >> $GITHUB_OUTPUT
            exit 0
          fi

<<<<<<< HEAD
          RESULT=$(docker manifest inspect ${{ env.REGISTRY }}/${{ env.IMAGE_NAME }}:${{ needs.get-app-version.outputs.semver }} 2>&1)
=======
          RESULT=$(docker manifest inspect ${{ env.REGISTRY }}/${{ ev.IMAGE_NAME }}:${{ needs.get-app-version.outputs.semver }} 2>&1)
>>>>>>> 44c48704

          if [ "$RESULT" = "manifest unknown" ]; then
            echo "🚨 Tag already exists, update the version in Cargo.toml! 🚨"
            exit 1
          fi

          echo "skip=false" >> $GITHUB_OUTPUT

      - name: Extract metadata for Docker
        id: meta
        if: ${{ success() && steps.tag-check.outputs.skip == false }}
        uses: docker/metadata-action@v5
        with:
          images: ${{ env.REGISTRY }}/${{ env.IMAGE_NAME }}

      - name: Build and Push Docker Image
        id: push
        if: ${{ success() && steps.tag-check.outputs.skip == false }}
        uses: docker/build-push-action@v6
        with:
          context: .
          push: true
          tags: ${{ env.REGISTRY }}/${{ env.IMAGE_NAME }}:${{ needs.get-app-version.outputs.semver }}
          labels: ${{ steps.meta.outputs.labels }}

      - name: Generate Artifact Attestation
        if: ${{ success() && steps.tag-check.outputs.skip == false }}
        uses: actions/attest-build-provenance@v2
        with:
          subject-name: ${{ env.REGISTRY }}/${{ env.IMAGE_NAME }}
          subject-digest: ${{ steps.push.outputs.digest }}
          push-to-registry: true

# TODO: Once stable (1.0.0), tag image twice, once with full semver and
# again with the major version. This will allow me to pin to a major version
# on my NAS and have it download updates with a single click.<|MERGE_RESOLUTION|>--- conflicted
+++ resolved
@@ -80,11 +80,8 @@
             exit 0
           fi
 
-<<<<<<< HEAD
           RESULT=$(docker manifest inspect ${{ env.REGISTRY }}/${{ env.IMAGE_NAME }}:${{ needs.get-app-version.outputs.semver }} 2>&1)
-=======
-          RESULT=$(docker manifest inspect ${{ env.REGISTRY }}/${{ ev.IMAGE_NAME }}:${{ needs.get-app-version.outputs.semver }} 2>&1)
->>>>>>> 44c48704
+
 
           if [ "$RESULT" = "manifest unknown" ]; then
             echo "🚨 Tag already exists, update the version in Cargo.toml! 🚨"
